--- conflicted
+++ resolved
@@ -21,23 +21,14 @@
     Loads text data from specific path
     """
 
-<<<<<<< HEAD
-    def __init__(self, path_data: Union[str, os.PathLike]):
-        self.path_data = path_data
-        #self.path_midap = '/Users/franziskaoschmann/Documents/midap/'
-        self.path_midap = '/cluster/project/sis/cdss/oschmanf/segmentation_training/midap'
-
-        self.path_cut = Path(str(Path(self.path_data).parent) + '/cut_im/')
-        self.path_seg = Path(str(Path(self.path_data).parent) + '/seg_im/')
-=======
     def __init__(self, path: Union[str, os.PathLike]):
         self.path = path
-        self.path_data = path + "/raw_im/"
-        self.path_midap = "/Users/franziskaoschmann/Documents/midap/"
-
-        self.path_cut = self.path + "/cut_im/"
-        self.path_seg = self.path + "/seg_im/"
->>>>>>> 9996b6f2
+        self.path_midap = '/cluster/project/sis/cdss/oschmanf/segmentation_training/midap'
+       
+        self.path_data = Path(str(Path(self.path).parent) + '/raw_im/')
+        self.path_cut = Path(str(Path(self.path).parent) + '/cut_im/')
+        self.path_seg = Path(str(Path(self.path).parent) + '/seg_im/')
+        
         os.makedirs(self.path_cut, exist_ok=True)
         os.makedirs(self.path_seg, exist_ok=True)
 
@@ -130,16 +121,6 @@
 
         plt.show()
 
-<<<<<<< HEAD
-    def save_cutout(self):
-        self.imgs_cuts = []
-        for ch in self.chosen_files:
-            img = io.imread(Path(self.path_data).joinpath(ch))
-            self.make_cutout(img)
-            img_scale = self.scale_pixel_val(self.img_cut)
-            self.imgs_cuts.append(img_scale)
-            io.imsave(str(self.path_cut) + '/' + ch.split('.')[0] + '_cut.png', img_scale)
-=======
     def save_cutouts(self):
         """
         Saves all cutouts to new folder.
@@ -147,7 +128,6 @@
         for file, cut in zip(self.chosen_files, self.imgs_cut):
             cut_scale = self.scale_pixel_val(cut)
             io.imsave(self.path_cut + file.split(".")[0] + "_cut.png", cut_scale)
->>>>>>> 9996b6f2
 
     def get_seg_classes(self):
         segmentation_subclasses = [
@@ -250,36 +230,7 @@
         :param img: The input image as array
         :returns: The images with pixels scales to standard RGB values
         """
-<<<<<<< HEAD
-        img_scaled = (255 * ((img - np.min(img))/np.max(img - np.min(img)))).astype('uint8')
-        return img_scaled
-
-    def display_input_filenames(self):
-        self.get_input_files()
-        self.create_checkboxes()
-        
-
-    def select_chosen_filenames(self):
-        # Get names of chosen files
-        self.chosen_files = []
-        for ch in self.checkbox_output.children:
-            if ch.value:
-                self.chosen_files.append(ch.description)
-        self.chosen_files = np.sort(self.chosen_files)
-
-    def create_checkboxes(self):
-        # Create checkboxes
-        self.checkbox_widgets = [widgets.Checkbox(value=True, description=f, layout=widgets.Layout(width='100%')) for f in self.input_files]
-
-        # Create observable output for the checkboxes
-        self.checkbox_output = widgets.VBox(self.checkbox_widgets)
-
-    def get_input_files(self):
-        #ToDo only img files
-        self.input_files = os.listdir(self.path_data)
-=======
         img_scaled = (255 * ((img - np.min(img)) / np.max(img - np.min(img)))).astype(
             "uint8"
         )
-        return img_scaled
->>>>>>> 9996b6f2
+        return img_scaled