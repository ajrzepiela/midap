--- conflicted
+++ resolved
@@ -164,12 +164,9 @@
                     if segmentation_class == "OmniSegmentation":
                         path_model_weights = Path(__file__).parent.parent.joinpath("model_weights",
                                                                                    "model_weights_omni")
-<<<<<<< HEAD
                     elif segmentation_class == "StarDistSegmentation":
                         path_model_weights = Path(__file__).parent.parent.joinpath("model_weights",
                                                                                    "model_weights_legacy")
-=======
->>>>>>> f35f81b1
                     elif segmentation_class == "UNetSegmentation":
                         path_model_weights = Path(__file__).parent.parent.joinpath("model_weights",
                                                                                    "model_weights_mother_machine")
