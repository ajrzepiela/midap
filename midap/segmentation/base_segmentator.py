import os
import re
from abc import ABC, abstractmethod
from typing import Union

import numpy as np
import skimage.io as io
from skimage.measure import label, regionprops
from skimage.segmentation import clear_border
from tqdm import tqdm

from ..utils import get_logger

# get the logger we readout the variable or set it to max output
if "__VERBOSE" in os.environ:
    loglevel = int(os.environ["__VERBOSE"])
else:
    loglevel = 7
logger = get_logger(__file__, loglevel)


class SegmentationPredictor(ABC):
    """
    A class that performs the image segmentation of the cells
    """

    # this logger will be shared by all instances and subclasses
    logger = logger

    def __init__(
        self,
        path_model_weights: Union[str, bytes, os.PathLike],
        postprocessing: bool,
        div=16,
        connectivity=1,
        model_weights: Union[str, bytes, os.PathLike, None] = None,
        img_threshold=1.0,
    ):
        """
        Initializes the SegmentationPredictor instance
        :param path_model_weights: Path to the model weights
        :param postprocessing: A flag for the postprocessing
        :param div: Divisor used for the padding of the images. Images will be padded to next higher number that is
                    divisible by div
        :param connectivity: The connectivity used for the segmentation, see skimage.measure.label
        :param model_weights: Weights of the models to use, can be used to set the segmentation method
        :param img_threshold: Threshold for the images, all values brighter than this will be capped, defaults to 1.0,
                              which means no thresholding
        """

        # set the params
        self.path_model_weights = path_model_weights
        self.postprocessing = postprocessing
        self.div = div
        self.connectivity = connectivity
        self.threshold = img_threshold

        # This variable is used in case custom methods do not want the images padded (default)
        self.require_padding = False

        # params that will be set later
        self.model_weights = model_weights
        self.segmentation_method = None

<<<<<<< HEAD
    def run_image_stack_jupyter(self, imgs, model_weights, clean_border: bool):
        """
        Performs image segmentation, postprocessing and storage for all images found in channel_path
        :param channel_path: Directory of the channel used for the analysis
        """

        # segement all images
        self.segment_images_jupyter(imgs, model_weights)


    def run_image_stack(self, channel_path: Union[str, bytes, os.PathLike], clean_border: bool):
=======
    def run_image_stack(
        self, channel_path: Union[str, bytes, os.PathLike], clean_border: bool
    ):
>>>>>>> e43b97d9
        """
        Performs image segmentation, postprocessing and storage for all images found in channel_path
        :param channel_path: Directory of the channel used for the analysis
        """
        path_cut = os.path.join(channel_path, "cut_im")
        path_seg = os.path.join(channel_path, "seg_im")
        path_seg_bin = os.path.join(channel_path, "seg_im_bin")

        # get all the images to segment
        path_imgs = np.sort(os.listdir(path_cut))

        # set the segmentation method if necessary
        if self.segmentation_method is None:
            self.set_segmentation_method(path_cut)

        # We read in all the images
        self.logger.info("Reading in images...")
        imgs = []
        for p in tqdm(path_imgs):
            imgs.append(io.imread(os.path.join(path_cut, p)))

        # segement all images
        self.logger.info("Segmenting images...")
        segs = self.segmentation_method(imgs)

        self.logger.info("Postprocessing and storage...")
        self.num_cells = []
        for seg, p in zip(segs, path_imgs):
            # postprocessing
            if self.postprocessing:
                seg = self.postprocess_seg(seg)

            # remove borders from the segmentation
            if clean_border:
                seg = clear_border(seg)

            # label in case no post processing or border removal
            seg = label(seg, connectivity=self.connectivity)

            self.num_cells.append(len(np.unique(seg)) - 1)

            # save individual image
            os.makedirs(path_seg, exist_ok=True)
            label_fname = re.sub("(_cut.tif|_cut.png|.tif)", "_seg.tif", p)
            io.imsave(
                os.path.join(path_seg, label_fname),
                seg.astype(np.uint16),
                check_contrast=False,
            )
            seg_fname = re.sub("(_cut.tif|_cut.png|.tif)", "_seg_bin.png", p)
            os.makedirs(path_seg_bin, exist_ok=True)
            io.imsave(
                os.path.join(path_seg_bin, seg_fname),
                255 * (seg > 0).astype(np.uint8),
                check_contrast=False,
            )

    def postprocess_seg(self, seg: np.ndarray):
        """
        Performs postprocessing on a segmentation, e.g. remove segmentations that are too small and area closing
        :param seg: The input segmentation
        :returns: the processed segmentation
        """

        # remove small and big particels which are not cells
        label_objects = label(seg, connectivity=self.connectivity)
        sizes = np.bincount(label_objects.ravel())
        reg = regionprops(label_objects)
        areas = [r.area for r in reg]

        # We take everything that is larger than 1% of the average size
        min_size = np.mean(areas) * 0.01
        mask_sizes = sizes > min_size
        mask_sizes[0] = 0
        # we multiply the labels to get a labelled image back
        img_filt = (mask_sizes[label_objects] > 0).astype(int) * label_objects

        return img_filt

    def scale_pixel_vals(self, img: np.ndarray):
        """
        Applies thresholding to and image (defined in init) and then scales the values of the pixels of an image such
        that they are between 0 and 1.
        :param img: The input image as array
        :returns: The images with pixels scales between 0 and 1
        """

        img = np.array(img)
        img = np.clip(img, img.min(), self.threshold * img.max())
        return (img - img.min()) / (img.max() - img.min())

    @abstractmethod
    def set_segmentation_method(self, path_to_cutouts):
        """
        This is an abstract method forcing subclasses to implement it
        """
        pass<|MERGE_RESOLUTION|>--- conflicted
+++ resolved
@@ -62,7 +62,7 @@
         self.model_weights = model_weights
         self.segmentation_method = None
 
-<<<<<<< HEAD
+        
     def run_image_stack_jupyter(self, imgs, model_weights, clean_border: bool):
         """
         Performs image segmentation, postprocessing and storage for all images found in channel_path
@@ -74,11 +74,6 @@
 
 
     def run_image_stack(self, channel_path: Union[str, bytes, os.PathLike], clean_border: bool):
-=======
-    def run_image_stack(
-        self, channel_path: Union[str, bytes, os.PathLike], clean_border: bool
-    ):
->>>>>>> e43b97d9
         """
         Performs image segmentation, postprocessing and storage for all images found in channel_path
         :param channel_path: Directory of the channel used for the analysis
