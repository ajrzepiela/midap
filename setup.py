--- conflicted
+++ resolved
@@ -8,20 +8,12 @@
                         'gitpython>=3.1.40',
                         'jupyterlab==4.0.8',
                         'matplotlib>=3.3.0,<=3.6.3',
-<<<<<<< HEAD
                         'napari[all]',
-=======
-                        'napari[all]>=0.4.18',
->>>>>>> 8b75139e
                         'omnipose==0.4.4',
                         'opencv-python>=4.8.1',
                         'pandas>=2.0.2',
                         'psutil>=5.9.5',
-<<<<<<< HEAD
                         'PySimpleGUI==4.60.4',
-=======
-                        'PySimpleGUI==4.60.5',
->>>>>>> 8b75139e
                         'pytest>=7.4.3',
                         'scikit-image>=0.19.3,<=0.20.0',
                         'stardist>=0.8.5',
