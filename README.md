--- conflicted
+++ resolved
@@ -6,21 +6,13 @@
 ./download_files.sh
 ```
 
-<<<<<<< HEAD
-## 2. Prepare virtual environment on MacBooks (instruction for users of MacBook M1 can be found below.)
-=======
 ## 2. Prepare virtual environment on MacBooks (instruction for users of MacBook M1 can be found below)
->>>>>>> 40719f46
 #### Install conda environment
 ```
 conda env create -f environment_mac.yml
 ```
 
-<<<<<<< HEAD
-## 3. Run pipeline on local machine
-=======
 ## 3. Start pipeline
->>>>>>> 40719f46
 #### Navigate to bin-directory and activate conda environment
 ```
 cd bin/
@@ -38,11 +30,7 @@
 chmod +x install_miniforge.sh
 ./install_miniforge.sh
 ```
-<<<<<<< HEAD
-## 2. Run pipeline
-=======
 ## 2. Start pipeline
->>>>>>> 40719f46
 Navigate to bin-directory and mark bash-script as executable. Then run the pipeline:
 ```
 cd bin/
