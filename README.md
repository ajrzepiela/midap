<<<<<<< HEAD
# 1. Pipeline set-up

## 1. Download model weights and example data from polybox
```
chmod +x download_files.sh
./download_files.sh
```

## 2. Prepare virtual environment on MacBooks (instruction for users of MacBook M1 can be found below)
#### Install conda environment
```
conda env create -f environment_mac.yml
```

## 3. Start pipeline
#### Navigate to bin-directory and activate conda environment
```
cd bin/
conda activate workflow
```

#### Execute pipeline
```
./run_pipeline_test.sh
```

## In case you use a new MacBook M1, please follow the following instructions to set up the pipeline:
## 1. Install Miniforge
```
chmod +x install_miniforge.sh
./install_miniforge.sh
```
## 2. Start pipeline
Navigate to bin-directory and mark bash-script as executable. Then run the pipeline:
=======
# MIDAP

## Installation on Mac and Linux

The installation was tested on macOS Big Sur (11.6.7) and Ubuntu 22.04.

1. Download model weights and example files from polybox `./download_files.sh`

2. Create virtual environment `conda env create -f environment.yml`

3. Navigate to bin-directory and activate conda environment
>>>>>>> f3473b88
```
cd bin/
conda activate midap
```
4. Start pipeline from the command line with `./run_pipeline_test.sh`

<<<<<<< HEAD
# 2. Run pipeline
#### Select data type, folder path and identifiers of input files via GUI
=======
## Installation on new MacBooks with M1

1. Install Miniforge `./install_miniforge.sh`

2. Navigate to bin-directory and run the pipeline:
```
cd bin/
./run_pipeline_m1.sh
```

## User Guide

### Pipeline
1. Start pipeline as described above.
>>>>>>> f3473b88

2. Select the data type<br/>
![Screenshot_1](img/window_select.png)<br/>

3. In case of family or mother machine, select the part of the pipeline you want to run, the frame numbers to restrict the analysis to, the folder path, identifiers of input files, identifiers of position/experiment and whether you want to deconvolve the raw images.
![Screenshot_1](img/window_chamber_new.png)<br/>
The pipeline requires grayscale tiff-stacks as input files.
If only one or two out of three channels were used, specify only the identifiers of those channels and leave the other fields free. By default the phase images are not segmented. In case you would like to do cell segmentation and tracking for your phase images, place click the box next to the respective field.
**Please note:** all input fields are case sensitive!
4. In case of well plates, select the part of the pipeline you want to run, the frame numbers to restrict the analysis to, the file name and whether you want to deconvolve the raw images.
<br/>
![Screenshot_1](img/window_well.png)<br/>

<<<<<<< HEAD
# 3. Manual correction of segmentations
=======
### Manual correction and visuallization of results

The scripts for manual correction and visualization use the Python package napari. To use these scripts, a new environment has to be created:

```
conda create -y -n napari-env -c conda-forge python=3.9
conda activate napari-env
python -m pip install "napari[all]"
```

#### Manual correction of segmentations
>>>>>>> f3473b88
The manual correction can be started with the following commands:
```
cd bin/
python correct_segmentation.py --path_img PATH_IMG --path_seg PATH_SEG_IMG
```

The arguments PATH_IMG and PATH_SEG_IMG are passed as strings and should contain the full path name (e.g. '/Users/Documents/data/img_1.tif').

<<<<<<< HEAD
# 4. Visualization of tracking results
=======
#### Visualization of tracking results
>>>>>>> f3473b88
```
cd bin/
python visualize_lineages.py --path ../example_data/Glen/{Position}/{Channel}/track_output/
```
<|MERGE_RESOLUTION|>--- conflicted
+++ resolved
@@ -1,39 +1,3 @@
-<<<<<<< HEAD
-# 1. Pipeline set-up
-
-## 1. Download model weights and example data from polybox
-```
-chmod +x download_files.sh
-./download_files.sh
-```
-
-## 2. Prepare virtual environment on MacBooks (instruction for users of MacBook M1 can be found below)
-#### Install conda environment
-```
-conda env create -f environment_mac.yml
-```
-
-## 3. Start pipeline
-#### Navigate to bin-directory and activate conda environment
-```
-cd bin/
-conda activate workflow
-```
-
-#### Execute pipeline
-```
-./run_pipeline_test.sh
-```
-
-## In case you use a new MacBook M1, please follow the following instructions to set up the pipeline:
-## 1. Install Miniforge
-```
-chmod +x install_miniforge.sh
-./install_miniforge.sh
-```
-## 2. Start pipeline
-Navigate to bin-directory and mark bash-script as executable. Then run the pipeline:
-=======
 # MIDAP
 
 ## Installation on Mac and Linux
@@ -45,17 +9,12 @@
 2. Create virtual environment `conda env create -f environment.yml`
 
 3. Navigate to bin-directory and activate conda environment
->>>>>>> f3473b88
 ```
 cd bin/
 conda activate midap
 ```
 4. Start pipeline from the command line with `./run_pipeline_test.sh`
 
-<<<<<<< HEAD
-# 2. Run pipeline
-#### Select data type, folder path and identifiers of input files via GUI
-=======
 ## Installation on new MacBooks with M1
 
 1. Install Miniforge `./install_miniforge.sh`
@@ -70,7 +29,6 @@
 
 ### Pipeline
 1. Start pipeline as described above.
->>>>>>> f3473b88
 
 2. Select the data type<br/>
 ![Screenshot_1](img/window_select.png)<br/>
@@ -84,9 +42,6 @@
 <br/>
 ![Screenshot_1](img/window_well.png)<br/>
 
-<<<<<<< HEAD
-# 3. Manual correction of segmentations
-=======
 ### Manual correction and visuallization of results
 
 The scripts for manual correction and visualization use the Python package napari. To use these scripts, a new environment has to be created:
@@ -98,7 +53,6 @@
 ```
 
 #### Manual correction of segmentations
->>>>>>> f3473b88
 The manual correction can be started with the following commands:
 ```
 cd bin/
@@ -107,11 +61,7 @@
 
 The arguments PATH_IMG and PATH_SEG_IMG are passed as strings and should contain the full path name (e.g. '/Users/Documents/data/img_1.tif').
 
-<<<<<<< HEAD
-# 4. Visualization of tracking results
-=======
 #### Visualization of tracking results
->>>>>>> f3473b88
 ```
 cd bin/
 python visualize_lineages.py --path ../example_data/Glen/{Position}/{Channel}/track_output/
