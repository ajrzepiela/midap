# Changelog (template)

## Legend for changelogs

- Feature : something that you couldn’t do before.
- Efficiency : an existing feature now may not require as much computation or memory.
- Fix : something that previously didn’t work as documentated – or according to reasonable expectations – should now work.

## Version number

Date

Feature: 
- ...

Efficiency:
- ...

Fix:
- ...

## [0.1.7]

<<<<<<< HEAD
Feature:
- Added new tracking algorithm: Bayesian tracking

Fix:
- Adjusted segmentation postprocessing to use same steps during model selection and segmentation of image stacks
=======
2022-12-01

Feature:
- Added scripts to run jupyter on Euler with SLURM and GPU support.
- Updated README in base directory and created README for Euler.
>>>>>>> 571e76b5

## [0.1.6]

2022-11-30

Feature:
- Introduced testing to most of the important pipeline routines.
- Consistent type hints and docstring of the tracking files.

Fix:
- Minor bug fixes according to tests.

## [0.1.5]

2022-11-17

Feature:
- moved all networks into a designated `networks` folder in the package.
- Added support for the old delta model for tracking
- Refactored to standard UNet into a class
- All base classes are now abstract base classes that enforce setting the required methods
- Added the `training` directory for the training and finetuning of models.
- Added example notebooks and a README about the training of custom models.
- Added basic UNet block into the `netoworks` directory that can be used for custom models.

Fix:
- Cleanup of the base classes, removal of redundant methods
- Minor fix in the preprocessing where some pixels of the input image weren't used
- Fix in the weight_map generation that could case the cell border to receive zero weight during the training
- Fix in data augmentation where the same augmentation was applied multiple times.


## [0.1.4]

2022-11-11

Feature:
- Added tool to investigate quality of segmentations (all frames of one tif-stack) and open napari for manual correction if needed

Fix:
- Generated requirements.txt including napari

## [0.1.3]

2022-11-02

Feature:
- Added Tracking modularity in the same way as Segmentation and image cutout modularity via subclasses
- The pipeline accepts a `--cpu_only` flag that will set CUDA_VISIBLE_DEVICES to -1

Fix:
- Minor typo in README
- String comparison performed to check if the --restart argument has been supplied with a path was faulty


## [0.1.2]

2022-11-01

Feature:
- Omnipose support for non M1 local machines.

Fix:
- Updated the creation scripts of the euler env to use python 3.8.5, similar to the conda env
- Minor change in `run_pipeline.sh` such that the pipeline runs with tracking only

## [0.1.1]

2022-10-27

Feature:
- Integrate package install into the env creation, update README accordingly
- Notebook with visualization examples of tracking results

Fix:
- Update requirements for the M1 Mac


## [0.1.0]

2022-10-17

Feature:
- Segmentation postprocessing removes noise in the segmentation based on the average size of the segmented object instead
of the percentile. It is now possible to keep all objects.

Fix:
- Tracking and lineage can now deal with emtpy files/results
- Moved frame restriction in bash file such that is runs after the CHECKDIR is sourced in the setup

Efficiency:
- RAM usage integrated in progressbar in tracking
- Some cleanup


## [0.0.5]

2022-10-13

Feature:
- Integrated M1 workflow into the main script such that one can run everything from one script
- Added support for Euler setup
- Add instruction for both to README, for now Euler only with LSF
- Removed matlab suppersegger and modules

Fix:
- Open CV dependency was not in the requirements

## [0.0.4]

2022-10-10

Feature:
- Changes the `src` folder to `midap` and transformed the repo into packages
- Added modularity support for chamber cutting and cell segmentation
- Tracking output, segmentation output and raw images are stores as separate h5-files
- Cell lineages are stored in csv-file containing labelID, lineageID, trackID, IDs of mother and daughter cells, and features (area, length, intensity etc) per cell
- Update of cell tracking algorithm to DELTA2.0 and application of model weights generated during training on patches
- Improved postprocessing of tracking: cleaning of tracking results by finding segmented cell which has largest overlap

Fix:
- Minor fix in tracking to ensure that trackID_list is at least as long as global_IDs

## [0.0.3]

2022-10-05

Feature:
- Pipeline supports running PH + N Channels via comma separated list of channels in the GUI
- Changed backend of matplolib to be compatible with CentOS clusters
- Added logging utils for standardized logging
- Started moving scripts to apps folder

Fix:
- Added quotes to support file names with spaces
- Fix bug where local bash variables with interpolated commands (`local VAR=$(...)`) are not trapped when written on one line
- Set -maxdepth of find command in copy_files to 1 to avoid finding more than one file in the datasets
- Catch Error if no identifier was found
- Added an exeption if error was out of callstack

Efficiency:
- Cleanup of files in apps folder and their related imports in src
- Preparation of cut chambers and segmentation for user defined subclasses


## [0.0.2]

2022-09-16

Feature:
- `set_parameters.py` puts a header into `setting.sh` containing the current date, time and the git hash of the repo
- Additional metadata like the cutout corners or chosen models are saved into `settings.sh`
- `settings.sh` is copied to each data folder in the FAMILY\_MACHINE setting for reproducibility
- New argument `--loglevel` for the bash script to choose verbosity of output
- `--restart` flag now accepting an optional path to restart from other directories

Fix:
- Tensorflow output is suppressed by default, change `TF_CPP_MIN_LOG_LEVEL` in bash script to increase
- Variables that are already set in `settings.sh` are updated instead of appended at the end
- Moved last copy settings inside tracking function to avoid unintened overwrite for restarts
- Fix bug in cut images where an alignment offset of 0 caused a crash

## [0.0.1]

2022-09-13

Feature:
- bash script `run_pipeline_test.sh` accecpting inputs
- pipeline can be restarted from checkpoints
- bash script has logging

Fix:
- GUI elements `restrict_frames.py` and `restrict_frames.py` exit with code 1 when "Cancel" or "X" button is pressed.

<|MERGE_RESOLUTION|>--- conflicted
+++ resolved
@@ -19,21 +19,23 @@
 Fix:
 - ...
 
+## [0.2.0]
+
+2022-12-15
+
+Feature:
+- Added new tracking algorithm: Bayesian tracking
+
+Fix:
+- Adjusted segmentation postprocessing to use same steps during model selection and segmentation of image stacks
+
 ## [0.1.7]
 
-<<<<<<< HEAD
-Feature:
-- Added new tracking algorithm: Bayesian tracking
-
-Fix:
-- Adjusted segmentation postprocessing to use same steps during model selection and segmentation of image stacks
-=======
 2022-12-01
 
 Feature:
 - Added scripts to run jupyter on Euler with SLURM and GPU support.
 - Updated README in base directory and created README for Euler.
->>>>>>> 571e76b5
 
 ## [0.1.6]
 
