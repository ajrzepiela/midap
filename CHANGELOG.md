# Changelog (template)

## Legend for changelogs

- Feature : something that you couldn’t do before.
- Efficiency : an existing feature now may not require as much computation or memory.
- Fix : something that previously didn’t work as documentated – or according to reasonable expectations – should now work.

## Version number

Date

Feature: 
- ...

Efficiency:
- ...

Fix:
- ...

<<<<<<< HEAD
## [0.3.2]

TBD

Feature:
- OME-Tif format now accepted

Fix:
- Track ID of delta lineage started with 0, leading to a lost cell
=======

## [0.3.4]

2023-02-10

Feature:
- Bayes tracking: add tests for Bayes tracking
- Delta tracking: display expected runtime for tracking
- Delta tracking: reduce tracking results per processed time frime to reduce used memory

Fix:
- Bayes tracking: choose approximate update method if timeframe contains more than 1 000 cells
- Bayes tracking: get coordinates from label stack and not from tracking output (contained NaNs)
- Delta tracking: use binary segmentation for resize to avoid merge of cells
- Delta tracking: use original image size for tracking if cells are lost by image resize


## [0.3.3]

2023-02-09

Feature:
- File download now integrated into pipeline
- New CLI `midap_download` to manually download files


## [0.3.2]

2023-02-08

Feature:
- Env update for Windows support, now only support for python >= 3.9 

>>>>>>> 1815450c

## [0.3.1]

2023-01-31

Feature:
- OME-Tif format now accepted


## [0.3.0]

2023-01-23

Feature:
- Automated testing for github
- Additional tests for the full pipeline
- Split installation for GPU and non-GPU support
- Mode READE contents to wiki
- Improved checkpointing for errors that kill the python process

Fix:
- Minor fixes discovered by tests


## [0.2.1]

2023-01-10

Feature:
- Removed all bash script, the pipeline can now be run via CLI `midap`
- The segmentation correction can also be invoked via CLI `segmentation_correction`
- New GUI layout for more flexibility
- New settings file type (config file)
- Advanced checkpointing options
- The pipeline always runs in batch mode
- Split tracking classes into two for easy DeltaType Subclassing
- Cleanup of Delta lineage
- New helper routines in utils
- All apps are now in the apps folder of the package and can be run with command line arguments as well.
- Cleanup of segmentation
- GUI based segmentation selection (#8) 
- Live cutout visualization (#5)

Fix:
- The test work again
- Bug fix issue #19
- Fix bug where Lineage ID was always the same as the tracking ID 


## [0.2.0]

2022-12-15

Feature:
- Added new tracking algorithm: Bayesian tracking

Fix:
- Adjusted segmentation postprocessing to use same steps during model selection and segmentation of image stacks

## [0.1.7]

2022-12-01

Feature:
- Added scripts to run jupyter on Euler with SLURM and GPU support.
- Updated README in base directory and created README for Euler.

## [0.1.6]

2022-11-30

Feature:
- Introduced testing to most of the important pipeline routines.
- Consistent type hints and docstring of the tracking files.

Fix:
- Minor bug fixes according to tests.

## [0.1.5]

2022-11-17

Feature:
- moved all networks into a designated `networks` folder in the package.
- Added support for the old delta model for tracking
- Refactored to standard UNet into a class
- All base classes are now abstract base classes that enforce setting the required methods
- Added the `training` directory for the training and finetuning of models.
- Added example notebooks and a README about the training of custom models.
- Added basic UNet block into the `netoworks` directory that can be used for custom models.

Fix:
- Cleanup of the base classes, removal of redundant methods
- Minor fix in the preprocessing where some pixels of the input image weren't used
- Fix in the weight_map generation that could case the cell border to receive zero weight during the training
- Fix in data augmentation where the same augmentation was applied multiple times.


## [0.1.4]

2022-11-11

Feature:
- Added tool to investigate quality of segmentations (all frames of one tif-stack) and open napari for manual correction if needed

Fix:
- Generated requirements.txt including napari

## [0.1.3]

2022-11-02

Feature:
- Added Tracking modularity in the same way as Segmentation and image cutout modularity via subclasses
- The pipeline accepts a `--cpu_only` flag that will set CUDA_VISIBLE_DEVICES to -1

Fix:
- Minor typo in README
- String comparison performed to check if the --restart argument has been supplied with a path was faulty


## [0.1.2]

2022-11-01

Feature:
- Omnipose support for non M1 local machines.

Fix:
- Updated the creation scripts of the euler env to use python 3.8.5, similar to the conda env
- Minor change in `run_pipeline.sh` such that the pipeline runs with tracking only

## [0.1.1]

2022-10-27

Feature:
- Integrate package install into the env creation, update README accordingly
- Notebook with visualization examples of tracking results

Fix:
- Update requirements for the M1 Mac


## [0.1.0]

2022-10-17

Feature:
- Segmentation postprocessing removes noise in the segmentation based on the average size of the segmented object instead
of the percentile. It is now possible to keep all objects.

Fix:
- Tracking and lineage can now deal with emtpy files/results
- Moved frame restriction in bash file such that is runs after the CHECKDIR is sourced in the setup

Efficiency:
- RAM usage integrated in progressbar in tracking
- Some cleanup


## [0.0.5]

2022-10-13

Feature:
- Integrated M1 workflow into the main script such that one can run everything from one script
- Added support for Euler setup
- Add instruction for both to README, for now Euler only with LSF
- Removed matlab suppersegger and modules

Fix:
- Open CV dependency was not in the requirements

## [0.0.4]

2022-10-10

Feature:
- Changes the `src` folder to `midap` and transformed the repo into packages
- Added modularity support for chamber cutting and cell segmentation
- Tracking output, segmentation output and raw images are stores as separate h5-files
- Cell lineages are stored in csv-file containing labelID, lineageID, trackID, IDs of mother and daughter cells, and features (area, length, intensity etc) per cell
- Update of cell tracking algorithm to DELTA2.0 and application of model weights generated during training on patches
- Improved postprocessing of tracking: cleaning of tracking results by finding segmented cell which has largest overlap

Fix:
- Minor fix in tracking to ensure that trackID_list is at least as long as global_IDs

## [0.0.3]

2022-10-05

Feature:
- Pipeline supports running PH + N Channels via comma separated list of channels in the GUI
- Changed backend of matplolib to be compatible with CentOS clusters
- Added logging utils for standardized logging
- Started moving scripts to apps folder

Fix:
- Added quotes to support file names with spaces
- Fix bug where local bash variables with interpolated commands (`local VAR=$(...)`) are not trapped when written on one line
- Set -maxdepth of find command in copy_files to 1 to avoid finding more than one file in the datasets
- Catch Error if no identifier was found
- Added an exeption if error was out of callstack

Efficiency:
- Cleanup of files in apps folder and their related imports in src
- Preparation of cut chambers and segmentation for user defined subclasses


## [0.0.2]

2022-09-16

Feature:
- `set_parameters.py` puts a header into `setting.sh` containing the current date, time and the git hash of the repo
- Additional metadata like the cutout corners or chosen models are saved into `settings.sh`
- `settings.sh` is copied to each data folder in the FAMILY\_MACHINE setting for reproducibility
- New argument `--loglevel` for the bash script to choose verbosity of output
- `--restart` flag now accepting an optional path to restart from other directories

Fix:
- Tensorflow output is suppressed by default, change `TF_CPP_MIN_LOG_LEVEL` in bash script to increase
- Variables that are already set in `settings.sh` are updated instead of appended at the end
- Moved last copy settings inside tracking function to avoid unintened overwrite for restarts
- Fix bug in cut images where an alignment offset of 0 caused a crash

## [0.0.1]

2022-09-13

Feature:
- bash script `run_pipeline_test.sh` accecpting inputs
- pipeline can be restarted from checkpoints
- bash script has logging

Fix:
- GUI elements `restrict_frames.py` and `restrict_frames.py` exit with code 1 when "Cancel" or "X" button is pressed.

<|MERGE_RESOLUTION|>--- conflicted
+++ resolved
@@ -19,17 +19,15 @@
 Fix:
 - ...
 
-<<<<<<< HEAD
-## [0.3.2]
+## [TBD]
 
 TBD
 
 Feature:
-- OME-Tif format now accepted
+- Tracking tool
 
 Fix:
 - Track ID of delta lineage started with 0, leading to a lost cell
-=======
 
 ## [0.3.4]
 
@@ -63,7 +61,6 @@
 Feature:
 - Env update for Windows support, now only support for python >= 3.9 
 
->>>>>>> 1815450c
 
 ## [0.3.1]
 
