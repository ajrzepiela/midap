# Changelog (template)

## Legend for changelogs

- Feature : something that you couldn’t do before.
- Efficiency : an existing feature now may not require as much computation or memory.
- Fix : something that previously didn’t work as documentated – or according to reasonable expectations – should now work.

## Version number

Date

Feature: 
- ...

Efficiency:
- ...

Fix:
- ...

<<<<<<< HEAD
## [0.3.4]

2023-02-10

Feature:
- Bayes tracking: add tests for Bayes tracking
- Delta tracking: display expected runtime for tracking
- Delta tracking: reduce tracking results per processed time frime to reduce used memory

Fix:
- Bayes tracking: choose approximate update method if timeframe contains more than 1 000 cells
- Bayes tracking: get coordinates from label stack and not from tracking output (contained NaNs)
- Delta tracking: use binary segmentation for resize to avoid merge of cells
- Delta tracking: use original image size for tracking if cells are lost by image resize

=======
## [0.3.3]

2023-02-09

Feature:
- File download now integrated into pipeline
- New CLI `midap_download` to manually download files

## [0.3.2]

2023-02-08

Feature:
- Env update for Windows support, now only support for python >= 3.9 

## [0.3.1]

2023-01-31

Feature:
- OME-Tif format now accepted
>>>>>>> 36ed2231

## [0.3.0]

2023-01-23

Feature:
- Automated testing for github
- Additional tests for the full pipeline
- Split installation for GPU and non-GPU support
- Mode READE contents to wiki
- Improved checkpointing for errors that kill the python process

Fix:
- Minor fixes discovered by tests


## [0.2.1]

2023-01-10

Feature:
- Removed all bash script, the pipeline can now be run via CLI `midap`
- The segmentation correction can also be invoked via CLI `segmentation_correction`
- New GUI layout for more flexibility
- New settings file type (config file)
- Advanced checkpointing options
- The pipeline always runs in batch mode
- Split tracking classes into two for easy DeltaType Subclassing
- Cleanup of Delta lineage
- New helper routines in utils
- All apps are now in the apps folder of the package and can be run with command line arguments as well.
- Cleanup of segmentation
- GUI based segmentation selection (#8) 
- Live cutout visualization (#5)

Fix:
- The test work again
- Bug fix issue #19
- Fix bug where Lineage ID was always the same as the tracking ID 


## [0.2.0]

2022-12-15

Feature:
- Added new tracking algorithm: Bayesian tracking

Fix:
- Adjusted segmentation postprocessing to use same steps during model selection and segmentation of image stacks

## [0.1.7]

2022-12-01

Feature:
- Added scripts to run jupyter on Euler with SLURM and GPU support.
- Updated README in base directory and created README for Euler.

## [0.1.6]

2022-11-30

Feature:
- Introduced testing to most of the important pipeline routines.
- Consistent type hints and docstring of the tracking files.

Fix:
- Minor bug fixes according to tests.

## [0.1.5]

2022-11-17

Feature:
- moved all networks into a designated `networks` folder in the package.
- Added support for the old delta model for tracking
- Refactored to standard UNet into a class
- All base classes are now abstract base classes that enforce setting the required methods
- Added the `training` directory for the training and finetuning of models.
- Added example notebooks and a README about the training of custom models.
- Added basic UNet block into the `netoworks` directory that can be used for custom models.

Fix:
- Cleanup of the base classes, removal of redundant methods
- Minor fix in the preprocessing where some pixels of the input image weren't used
- Fix in the weight_map generation that could case the cell border to receive zero weight during the training
- Fix in data augmentation where the same augmentation was applied multiple times.


## [0.1.4]

2022-11-11

Feature:
- Added tool to investigate quality of segmentations (all frames of one tif-stack) and open napari for manual correction if needed

Fix:
- Generated requirements.txt including napari

## [0.1.3]

2022-11-02

Feature:
- Added Tracking modularity in the same way as Segmentation and image cutout modularity via subclasses
- The pipeline accepts a `--cpu_only` flag that will set CUDA_VISIBLE_DEVICES to -1

Fix:
- Minor typo in README
- String comparison performed to check if the --restart argument has been supplied with a path was faulty


## [0.1.2]

2022-11-01

Feature:
- Omnipose support for non M1 local machines.

Fix:
- Updated the creation scripts of the euler env to use python 3.8.5, similar to the conda env
- Minor change in `run_pipeline.sh` such that the pipeline runs with tracking only

## [0.1.1]

2022-10-27

Feature:
- Integrate package install into the env creation, update README accordingly
- Notebook with visualization examples of tracking results

Fix:
- Update requirements for the M1 Mac


## [0.1.0]

2022-10-17

Feature:
- Segmentation postprocessing removes noise in the segmentation based on the average size of the segmented object instead
of the percentile. It is now possible to keep all objects.

Fix:
- Tracking and lineage can now deal with emtpy files/results
- Moved frame restriction in bash file such that is runs after the CHECKDIR is sourced in the setup

Efficiency:
- RAM usage integrated in progressbar in tracking
- Some cleanup


## [0.0.5]

2022-10-13

Feature:
- Integrated M1 workflow into the main script such that one can run everything from one script
- Added support for Euler setup
- Add instruction for both to README, for now Euler only with LSF
- Removed matlab suppersegger and modules

Fix:
- Open CV dependency was not in the requirements

## [0.0.4]

2022-10-10

Feature:
- Changes the `src` folder to `midap` and transformed the repo into packages
- Added modularity support for chamber cutting and cell segmentation
- Tracking output, segmentation output and raw images are stores as separate h5-files
- Cell lineages are stored in csv-file containing labelID, lineageID, trackID, IDs of mother and daughter cells, and features (area, length, intensity etc) per cell
- Update of cell tracking algorithm to DELTA2.0 and application of model weights generated during training on patches
- Improved postprocessing of tracking: cleaning of tracking results by finding segmented cell which has largest overlap

Fix:
- Minor fix in tracking to ensure that trackID_list is at least as long as global_IDs

## [0.0.3]

2022-10-05

Feature:
- Pipeline supports running PH + N Channels via comma separated list of channels in the GUI
- Changed backend of matplolib to be compatible with CentOS clusters
- Added logging utils for standardized logging
- Started moving scripts to apps folder

Fix:
- Added quotes to support file names with spaces
- Fix bug where local bash variables with interpolated commands (`local VAR=$(...)`) are not trapped when written on one line
- Set -maxdepth of find command in copy_files to 1 to avoid finding more than one file in the datasets
- Catch Error if no identifier was found
- Added an exeption if error was out of callstack

Efficiency:
- Cleanup of files in apps folder and their related imports in src
- Preparation of cut chambers and segmentation for user defined subclasses


## [0.0.2]

2022-09-16

Feature:
- `set_parameters.py` puts a header into `setting.sh` containing the current date, time and the git hash of the repo
- Additional metadata like the cutout corners or chosen models are saved into `settings.sh`
- `settings.sh` is copied to each data folder in the FAMILY\_MACHINE setting for reproducibility
- New argument `--loglevel` for the bash script to choose verbosity of output
- `--restart` flag now accepting an optional path to restart from other directories

Fix:
- Tensorflow output is suppressed by default, change `TF_CPP_MIN_LOG_LEVEL` in bash script to increase
- Variables that are already set in `settings.sh` are updated instead of appended at the end
- Moved last copy settings inside tracking function to avoid unintened overwrite for restarts
- Fix bug in cut images where an alignment offset of 0 caused a crash

## [0.0.1]

2022-09-13

Feature:
- bash script `run_pipeline_test.sh` accecpting inputs
- pipeline can be restarted from checkpoints
- bash script has logging

Fix:
- GUI elements `restrict_frames.py` and `restrict_frames.py` exit with code 1 when "Cancel" or "X" button is pressed.

<|MERGE_RESOLUTION|>--- conflicted
+++ resolved
@@ -19,7 +19,7 @@
 Fix:
 - ...
 
-<<<<<<< HEAD
+
 ## [0.3.4]
 
 2023-02-10
@@ -35,7 +35,7 @@
 - Delta tracking: use binary segmentation for resize to avoid merge of cells
 - Delta tracking: use original image size for tracking if cells are lost by image resize
 
-=======
+
 ## [0.3.3]
 
 2023-02-09
@@ -44,6 +44,7 @@
 - File download now integrated into pipeline
 - New CLI `midap_download` to manually download files
 
+
 ## [0.3.2]
 
 2023-02-08
@@ -51,13 +52,14 @@
 Feature:
 - Env update for Windows support, now only support for python >= 3.9 
 
+
 ## [0.3.1]
 
 2023-01-31
 
 Feature:
 - OME-Tif format now accepted
->>>>>>> 36ed2231
+
 
 ## [0.3.0]
 
