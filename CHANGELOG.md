# Changelog (template)

## Legend for changelogs

- Feature : something that you couldn’t do before.
- Efficiency : an existing feature now may not require as much computation or memory.
- Fix : something that previously didn’t work as documentated – or according to reasonable expectations – should now work.

## Version number

Date

Feature: 
- ...

Efficiency:
- ...

Fix:
- ...


<<<<<<< HEAD
2023-02-21

Feature:
- Refactor preprocessing to use the tf.data API
- Added custom metrics and evaluations
- Added a Tensorboard callback to the model training
- Sorted all the training data and added it to polybox
- Training script can take config file or arguments
- Updated example notebooks

Efficiency:
- Improved weight calculation efficiency
=======
## [0.3.5]
>>>>>>> 3e2695b3

Fix:
- Change image format in the selector to make it compatible with Euler
- Venv on euler updated to python 3.10, to avoid install failure of new python > 3.8 requirement

## [0.3.4]

2023-02-10

Feature:
- Bayes tracking: add tests for Bayes tracking
- Delta tracking: display expected runtime for tracking
- Delta tracking: reduce tracking results per processed time frime to reduce used memory

Fix:
- Bayes tracking: choose approximate update method if timeframe contains more than 1 000 cells
- Bayes tracking: get coordinates from label stack and not from tracking output (contained NaNs)
- Delta tracking: use binary segmentation for resize to avoid merge of cells
- Delta tracking: use original image size for tracking if cells are lost by image resize


## [0.3.3]

2023-02-09

Feature:
- File download now integrated into pipeline
- New CLI `midap_download` to manually download files


## [0.3.2]

2023-02-08

Feature:
- Env update for Windows support, now only support for python >= 3.9 


## [0.3.1]

2023-01-31

Feature:
- OME-Tif format now accepted


## [0.3.0]

2023-01-23

Feature:
- Automated testing for github
- Additional tests for the full pipeline
- Split installation for GPU and non-GPU support
- Mode READE contents to wiki
- Improved checkpointing for errors that kill the python process

Fix:
- Minor fixes discovered by tests


## [0.2.1]

2023-01-10

Feature:
- Removed all bash script, the pipeline can now be run via CLI `midap`
- The segmentation correction can also be invoked via CLI `segmentation_correction`
- New GUI layout for more flexibility
- New settings file type (config file)
- Advanced checkpointing options
- The pipeline always runs in batch mode
- Split tracking classes into two for easy DeltaType Subclassing
- Cleanup of Delta lineage
- New helper routines in utils
- All apps are now in the apps folder of the package and can be run with command line arguments as well.
- Cleanup of segmentation
- GUI based segmentation selection (#8) 
- Live cutout visualization (#5)

Fix:
- The test work again
- Bug fix issue #19
- Fix bug where Lineage ID was always the same as the tracking ID 


## [0.2.0]

2022-12-15

Feature:
- Added new tracking algorithm: Bayesian tracking

Fix:
- Adjusted segmentation postprocessing to use same steps during model selection and segmentation of image stacks

## [0.1.7]

2022-12-01

Feature:
- Added scripts to run jupyter on Euler with SLURM and GPU support.
- Updated README in base directory and created README for Euler.

## [0.1.6]

2022-11-30

Feature:
- Introduced testing to most of the important pipeline routines.
- Consistent type hints and docstring of the tracking files.

Fix:
- Minor bug fixes according to tests.

## [0.1.5]

2022-11-17

Feature:
- moved all networks into a designated `networks` folder in the package.
- Added support for the old delta model for tracking
- Refactored to standard UNet into a class
- All base classes are now abstract base classes that enforce setting the required methods
- Added the `training` directory for the training and finetuning of models.
- Added example notebooks and a README about the training of custom models.
- Added basic UNet block into the `netoworks` directory that can be used for custom models.

Fix:
- Cleanup of the base classes, removal of redundant methods
- Minor fix in the preprocessing where some pixels of the input image weren't used
- Fix in the weight_map generation that could case the cell border to receive zero weight during the training
- Fix in data augmentation where the same augmentation was applied multiple times.


## [0.1.4]

2022-11-11

Feature:
- Added tool to investigate quality of segmentations (all frames of one tif-stack) and open napari for manual correction if needed

Fix:
- Generated requirements.txt including napari

## [0.1.3]

2022-11-02

Feature:
- Added Tracking modularity in the same way as Segmentation and image cutout modularity via subclasses
- The pipeline accepts a `--cpu_only` flag that will set CUDA_VISIBLE_DEVICES to -1

Fix:
- Minor typo in README
- String comparison performed to check if the --restart argument has been supplied with a path was faulty


## [0.1.2]

2022-11-01

Feature:
- Omnipose support for non M1 local machines.

Fix:
- Updated the creation scripts of the euler env to use python 3.8.5, similar to the conda env
- Minor change in `run_pipeline.sh` such that the pipeline runs with tracking only

## [0.1.1]

2022-10-27

Feature:
- Integrate package install into the env creation, update README accordingly
- Notebook with visualization examples of tracking results

Fix:
- Update requirements for the M1 Mac


## [0.1.0]

2022-10-17

Feature:
- Segmentation postprocessing removes noise in the segmentation based on the average size of the segmented object instead
of the percentile. It is now possible to keep all objects.

Fix:
- Tracking and lineage can now deal with emtpy files/results
- Moved frame restriction in bash file such that is runs after the CHECKDIR is sourced in the setup

Efficiency:
- RAM usage integrated in progressbar in tracking
- Some cleanup


## [0.0.5]

2022-10-13

Feature:
- Integrated M1 workflow into the main script such that one can run everything from one script
- Added support for Euler setup
- Add instruction for both to README, for now Euler only with LSF
- Removed matlab suppersegger and modules

Fix:
- Open CV dependency was not in the requirements

## [0.0.4]

2022-10-10

Feature:
- Changes the `src` folder to `midap` and transformed the repo into packages
- Added modularity support for chamber cutting and cell segmentation
- Tracking output, segmentation output and raw images are stores as separate h5-files
- Cell lineages are stored in csv-file containing labelID, lineageID, trackID, IDs of mother and daughter cells, and features (area, length, intensity etc) per cell
- Update of cell tracking algorithm to DELTA2.0 and application of model weights generated during training on patches
- Improved postprocessing of tracking: cleaning of tracking results by finding segmented cell which has largest overlap

Fix:
- Minor fix in tracking to ensure that trackID_list is at least as long as global_IDs

## [0.0.3]

2022-10-05

Feature:
- Pipeline supports running PH + N Channels via comma separated list of channels in the GUI
- Changed backend of matplolib to be compatible with CentOS clusters
- Added logging utils for standardized logging
- Started moving scripts to apps folder

Fix:
- Added quotes to support file names with spaces
- Fix bug where local bash variables with interpolated commands (`local VAR=$(...)`) are not trapped when written on one line
- Set -maxdepth of find command in copy_files to 1 to avoid finding more than one file in the datasets
- Catch Error if no identifier was found
- Added an exeption if error was out of callstack

Efficiency:
- Cleanup of files in apps folder and their related imports in src
- Preparation of cut chambers and segmentation for user defined subclasses


## [0.0.2]

2022-09-16

Feature:
- `set_parameters.py` puts a header into `setting.sh` containing the current date, time and the git hash of the repo
- Additional metadata like the cutout corners or chosen models are saved into `settings.sh`
- `settings.sh` is copied to each data folder in the FAMILY\_MACHINE setting for reproducibility
- New argument `--loglevel` for the bash script to choose verbosity of output
- `--restart` flag now accepting an optional path to restart from other directories

Fix:
- Tensorflow output is suppressed by default, change `TF_CPP_MIN_LOG_LEVEL` in bash script to increase
- Variables that are already set in `settings.sh` are updated instead of appended at the end
- Moved last copy settings inside tracking function to avoid unintened overwrite for restarts
- Fix bug in cut images where an alignment offset of 0 caused a crash

## [0.0.1]

2022-09-13

Feature:
- bash script `run_pipeline_test.sh` accecpting inputs
- pipeline can be restarted from checkpoints
- bash script has logging

Fix:
- GUI elements `restrict_frames.py` and `restrict_frames.py` exit with code 1 when "Cancel" or "X" button is pressed.

<|MERGE_RESOLUTION|>--- conflicted
+++ resolved
@@ -19,8 +19,8 @@
 Fix:
 - ...
 
-
-<<<<<<< HEAD
+## [0.3.5]
+
 2023-02-21
 
 Feature:
@@ -33,9 +33,11 @@
 
 Efficiency:
 - Improved weight calculation efficiency
-=======
+
+Fix:
+- Venv on euler updated to python 3.10, to avoid install failure of new python > 3.8 requirement
+
 ## [0.3.5]
->>>>>>> 3e2695b3
 
 Fix:
 - Change image format in the selector to make it compatible with Euler
